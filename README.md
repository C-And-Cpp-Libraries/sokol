--- conflicted
+++ resolved
@@ -460,7 +460,6 @@
 
 # Updates
 
-<<<<<<< HEAD
 - **30-Apr-2020**: experimental WebGPU backend and a minor breaking change:
     - sokol_gfx.h: a new WebGPU backend, expect frequent breakage for a while
       because the WebGPU backend is still in flux
@@ -486,12 +485,11 @@
       the older versions)
     - please see this [blog post](https://floooh.github.io/2020/04/26/sokol-spring-2020-update.html)
       for more details
-=======
+
 - **05-Apr-2020**: A bugfix in sokol_gl.h, the (fairly recent) optimization for
     merging draw calls contained a bug that could be triggered in an "empty"
     sgl_begin/sgl_end pair (with no vertices recorded inbetween). This could
     lead to the following draw call being rendered with the wrong uniform data.
->>>>>>> ef60ce8b
 
 - **30-Jan-2020**: Some cleanup in sokol_gfx.h in the backend implementation code,
     internal data structures and documentation comments. The public
